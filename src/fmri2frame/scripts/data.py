import re
import typing as tp
from dataclasses import dataclass, field
from functools import partial
from operator import itemgetter
from pathlib import Path

import h5py
import numpy as np
import pandas as pd
import pytorch_lightning as pl
import scipy.io as spio
import torch
import yaml
from torch.utils.data import DataLoader, Dataset
from torch.utils.data._utils.collate import default_collate


def loadmat(filename):
    """
    this function should be called instead of direct spio.loadmat
    as it cures the problem of not properly recovering python dictionaries
    from mat files. It calls the function check keys to cure all entries
    which are still mat-objects
    """

    def _check_keys(d):
        """
        checks if entries in dictionary are mat-objects. If yes
        todict is called to change them to nested dictionaries
        """
        for key in d:
            if isinstance(d[key], spio.matlab.mio5_params.mat_struct):
                d[key] = _todict(d[key])
        return d

    def _todict(matobj):
        """
        A recursive function which constructs from matobjects nested dictionaries
        """
        d = {}
        for strg in matobj._fieldnames:
            elem = matobj.__dict__[strg]
            if isinstance(elem, spio.matlab.mio5_params.mat_struct):
                d[strg] = _todict(elem)
            elif isinstance(elem, np.ndarray):
                d[strg] = _tolist(elem)
            else:
                d[strg] = elem
        return d

    def _tolist(ndarray):
        """
        A recursive function which constructs lists from cellarrays
        (which are loaded as numpy ndarrays), recursing into the elements
        if they contain matobjects.
        """
        elem_list = []
        for sub_elem in ndarray:
            if isinstance(sub_elem, spio.matlab.mio5_params.mat_struct):
                elem_list.append(_todict(sub_elem))
            elif isinstance(sub_elem, np.ndarray):
                elem_list.append(_tolist(sub_elem))
            else:
                elem_list.append(sub_elem)
        return elem_list

    data = spio.loadmat(filename, struct_as_record=False, squeeze_me=True)
    return _check_keys(data)


def generate_slices(config, n_discard=0):
    """
    Generate run slices from a config file.

    Parameters
    ----------
    config: dict
        Config file as a dict.
    n_discard: int
        Number of volumes to discard at the beginning and end of each run.

    Returns
    -------
    slices: list
        List of tuples of (start_index, stop_index) corresponding to each run.
    """
    slices = []
    acc = 0
    for session in config["sessions"]:
        for run in config["sessions"][session]["runs"]:
            n_trs = config["sessions"][session]["runs"][run]["n_trs"]
            slices.append([acc + n_discard, acc + n_trs - n_discard])
            acc += n_trs

    return slices


@dataclass
class ImageDatasetBase(Dataset):
    """Base Dataset class for handling features.

    Attributes
    ----------
    labels: dict
        Dict containing np.ndarrays of size (n_volumes, n_features)
    metadata: dict, optional
    """

    labels: tp.Dict[str, np.ndarray]
    metadata: tp.Optional[tp.Dict] = field(default_factory=dict)

    def __post_init__(
        self,
    ):
        assert hasattr(self, "labels")
        if self.labels is not None:
            len_ = len(list(self.labels.values())[0])
            assert all([len(v) == len_ for v in self.labels.values()])

        if self.metadata is not None:
            assert all([len(v) == len_ for v in self.metadata.values()])
            assert set(self.labels.keys()).isdisjoint(self.metadata.keys())

    def __getitem__(self, idx):
        return {
            **{label: self.labels[label][idx] for label in self.labels},
            **{
                metadata_name: self.metadata[metadata_name][idx]
                for metadata_name in self.metadata
            },
        }

    def __len__(self):
        if self.labels is not None:
            return len(list(self.labels.values())[0])
        else:
            return 0


class ThingsDataset(ImageDatasetBase):
    """Torch Dataset for the THINGS image dataset."""

    def __init__(self, data_path, **kwargs):
        images_path = Path(data_path) / "images_nkeep-2.h5"
        self.labels = {
            "images": h5py.File(images_path, "r")["images"],
        }

        super().__init__(self.labels)


@dataclass
class FmriDatasetBase(Dataset):
    """Base Dataset class for handling matched brain & other features.

    Attributes
    ----------
    betas: np.ndarray of size (n_volumes, n_voxels)
    labels: dict
        Dict containing np.ndarrays of size (n_volumes, n_features)
    metadata: dict, optional
    """

    betas: np.ndarray
    labels: tp.Dict[str, np.ndarray]
    metadata: tp.Optional[tp.Dict] = field(default_factory=dict)

    def __post_init__(
        self,
    ):
        assert hasattr(self, "betas")
        assert hasattr(self, "labels")
        len_ = len(self.betas)
        # print(len_)
        # print([len(v) for v in self.labels.values()])
        assert all([len(v) == len_ for v in self.labels.values()])
        if self.metadata is not None:
            assert all([len(v) == len_ for v in self.metadata.values()])
            assert set(self.labels.keys()).isdisjoint(self.metadata.keys())

    def __getitem__(self, idx):
        return {
            "betas": self.betas[idx],
            **{label: self.labels[label][idx] for label in self.labels},
            **{
                metadata_name: self.metadata[metadata_name][idx]
                for metadata_name in self.metadata
            },
        }

    def __len__(self):
        return len(self.betas)


class IBCClipsSingleFmriDataset(FmriDatasetBase):
    """Torch Dataset for the fMRI Individual Brain Charting Dataset."""

    def __init__(self, data_path, subject):
        # Load BOLD maps.
        # The underlying folder structure is specific to IBC
        bolds_path = Path(data_path) / "clips" / "bolds" / f"sub-{subject:02d}.h5"
        self.brain_features = h5py.File(bolds_path, "r")["brain_features"][:]

        images_path = Path(data_path) / "clips" / "stimuli" / "images_nkeep-1.h5"
        self.labels = {
            "images": h5py.File(images_path, "r")["images"],
        }

        super().__init__(self.brain_features, self.labels)


class IBCClipsFmriDataset(FmriDatasetBase):
    """Torch Dataset for the fMRI Individual Brain Charting Dataset."""

    def __init__(self, data_path, subject, segment=None):
        # Load BOLD maps.
        # The underlying folder structure is specific to IBC
        bolds_path = Path(data_path) / "clips" / "bolds" / f"sub-{subject:02d}.h5"
        self.brain_features = h5py.File(bolds_path, "r")["brain_features"][:]

        images_path = Path(data_path) / "clips" / "stimuli" / "images_nkeep-4.h5"
        self.labels = {
            "images": h5py.File(images_path, "r")["images"],
        }

        print(f"IBC clips segment {segment}")
        if segment is not None:
            segment_slices = {
                "train": (0, 325 * 12),
                "valid": (325 * 12, 325 * 12 + 325 * 3 * 3),
            }
            start_index, end_index = segment_slices[segment]
            self.brain_features = self.brain_features[start_index:end_index]
            self.labels["images"] = self.labels["images"][start_index:end_index]

        super().__init__(self.brain_features, self.labels)


class IBCGBUFmriDataset(FmriDatasetBase):
    """Torch Dataset for the fMRI Individual Brain Charting Dataset."""

    def __init__(self, data_path, subject):
        # Load BOLD maps.
        # The underlying folder structure is specific to IBC
        bolds_path = Path(data_path) / "gbu" / "bolds" / f"sub-{subject:02d}.h5"
        self.brain_features = h5py.File(bolds_path, "r")["brain_features"][:]

        images_path = Path(data_path) / "gbu" / "stimuli" / "images_nkeep-4.h5"
        self.labels = {
            "images": h5py.File(images_path, "r")["images"],
        }

        super().__init__(self.brain_features, self.labels)


class IBCRaidersFmriDataset(FmriDatasetBase):
    """Torch Dataset for the fMRI Individual Brain Charting Dataset."""

    def __init__(self, data_path, subject):
        # Load BOLD maps.
        # The underlying folder structure is specific to IBC
        bolds_path = Path(data_path) / "raiders" / "bolds" / f"sub-{subject:02d}.h5"
        self.brain_features = h5py.File(bolds_path, "r")["brain_features"][:]

        images_path = Path(data_path) / "raiders" / "stimuli" / "images_nkeep-4.h5"
        self.labels = {
            "images": h5py.File(images_path, "r")["images"],
        }

        super().__init__(self.brain_features, self.labels)


class IBCMonkeyKingdomFmriDataset(FmriDatasetBase):
    """Torch Dataset for the fMRI Individual Brain Charting Dataset."""

    def __init__(self, data_path, subject, segment=None):
        # Load BOLD maps.
        # The underlying folder structure is specific to IBC
        bolds_path = Path(data_path) / "mk" / "bolds" / f"sub-{subject:02d}.h5"
        self.brain_features = h5py.File(bolds_path, "r")["brain_features"][:]

        with open(
            Path(data_path) / "mk" / "bolds" / f"sub-{subject:02d}_config.yaml",
            "r",
        ) as f:
            config = yaml.load(f, Loader=yaml.FullLoader)

        images_path = (
            Path(data_path) / "mk" / "stimuli" / f"images_sub-{subject:02d}_nkeep-4.h5"
        )
        self.labels = {
            "images": h5py.File(images_path, "r")["images"][:],
        }

        # Subselect segment if specified
        if segment is not None:
            slices = generate_slices(config, n_discard=0)
            start_index, end_index = slices[int(segment) - 1]
            self.brain_features = self.brain_features[start_index:end_index]
            self.labels["images"] = self.labels["images"][start_index:end_index]

        super().__init__(self.brain_features, self.labels)


# class IBCMonkeyKingdomMionFmriDataset(FmriDatasetBase):
#     """Torch Dataset for the fMRI Individual Brain Charting Dataset."""

#     def __init__(self, data_path, subject, segment=None):
#         # Load BOLD maps.
#         # The underlying folder structure is specific to IBC
#         bolds_path = (
#             Path(data_path) / "mk" / "bolds" / f"sub-{subject:02d}_mion.h5"
#         )
#         self.brain_features = h5py.File(bolds_path, "r")["brain_features"][:]

#         with open(
#             Path(data_path)
#             / "mk"
#             / "bolds"
#             / f"sub-{subject:02d}_config.yaml",
#             "r",
#         ) as f:
#             config = yaml.load(f, Loader=yaml.FullLoader)

#         images_path = (
#             Path(data_path)
#             / "mk"
#             / "stimuli"
#             / f"images_sub-{subject:02d}_nkeep-4.h5"
#         )
#         all_images = h5py.File(images_path, "r")["images"][:]
#         slices = generate_slices(config)
#         self.labels = {
#             "images": np.vstack(itemgetter(*slices)(all_images)),
#         }

#         # Subselect segment if specified
#         if segment is not None:
#             start_index, end_index = slices[int(segment) - 1]
#             self.brain_features = self.brain_features[start_index:end_index]
#             self.labels["images"] = self.labels["images"][
#                 start_index:end_index
#             ]

#         super().__init__(self.brain_features, self.labels)


class LeuvenGBUFmriDataset(FmriDatasetBase):
    """Torch Dataset for the fMRI Individual Brain Charting Dataset."""

    def __init__(self, data_path, subject, segment=None):
        # Load MION maps.
        # The underlying folder structure is specific to Leuven
        if segment is None or segment == "":
            bolds_path = Path(data_path) / "gbu" / "mion" / f"{subject}.h5"
        else:
            bolds_path = (
                Path(data_path) / "gbu" / "mion" / f"{subject}_seg-{segment}.h5"
            )
        self.brain_features = h5py.File(bolds_path, "r")["brain_features"][:]

        # These files are from the IBC dataset
        images_path = Path(data_path) / "gbu" / "stimuli" / "images_nkeep-4.h5"
        # These indices are determined from corresponding IBC runs' length
        start_index = {
            "1": 265 + 244,
            "2": 265 + 244 + 304,
            "3": 265 + 244 + 304 + 304,
        }
        seg_length = 300

        self.labels = {
            "images": h5py.File(images_path, "r")["images"][
                start_index[segment] : start_index[segment] + seg_length
            ],
        }

        super().__init__(self.brain_features, self.labels)


class LeuvenMonkeyKingdomFmriDataset(FmriDatasetBase):
    """Torch Dataset for the fMRI Leuven Monkey Kingdom data."""

    def __init__(self, data_path, subject, segment=None):
        # Load MION maps.
        # The underlying folder structure is specific to Leuven
        if segment is None or segment == "":
            bolds_path = Path(data_path) / "mk" / "mion" / f"{subject}.h5"
        else:
            bolds_path = Path(data_path) / "mk" / "mion" / f"{subject}_seg-{segment}.h5"
        self.brain_features = h5py.File(bolds_path, "r")["brain_features"][:]

        # These files are from the IBC dataset
        images_path = Path(data_path) / "mk" / "stimuli" / "images_nkeep-4.h5"
        start_index = 465 * (int(segment) - 1)
        seg_length = 465

        self.labels = {
            "images": h5py.File(images_path, "r")["images"][
                start_index : start_index + seg_length
            ],
        }

        super().__init__(self.brain_features, self.labels)


# class LeuvenMonkeyKingdomHRFFmriDataset(FmriDatasetBase):
#     """Torch Dataset for the fMRI Leuven Monkey Kingdom data."""

#     def __init__(self, data_path, subject, segment=None):
#         # Load MION maps.
#         # The underlying folder structure is specific to Leuven
#         bolds_path = (
#             Path(data_path) / "mk" / "mion" / f"{subject}_seg-{segment}_hrf.h5"
#         )
#         self.brain_features = h5py.File(bolds_path, "r")["brain_features"][:]

#         # These files are from the IBC dataset
#         images_path = Path(data_path) / "mk" / "stimuli" / "images_nkeep-4.h5"
#         start_index = 465 * (int(segment) - 1) + 10
#         seg_length = 445

#         self.labels = {
#             "images": h5py.File(images_path, "r")["images"][
#                 start_index : start_index + seg_length
#             ],
#         }

#         super().__init__(self.brain_features, self.labels)


class NSDFmriDataset(FmriDatasetBase):
    """Torch Dataset for the fMRI Natural Scene Dataset."""

    def __init__(self, data_path, subject):
        label_keys = ["images", "captions"]

        # Load pre-computed beta maps.
        # The underlying folder structure is specific to NSD
        self.data_path = Path(data_path) / f"subj{subject:02d}"
        self.betas = np.load(self.data_path / "betas.npy")
        self.labels = {
            key: np.load(self.data_path / f"{key}.npy") for key in label_keys
        }

        super().__init__(self.betas, self.labels)


class NSDUnsharedFmriDataset(FmriDatasetBase):
    """Torch Dataset for the fMRI Natural Scene Dataset."""

    def __init__(self, data_path, subject):
        # Load pre-computed beta maps.
        # The underlying folder structure is specific to NSD
        self.data_path = Path(data_path) / f"sub-{subject:02d}"
        self.betas = np.load(self.data_path / "unshared_stim_brain_features.npy")
        self.labels = {"images": np.load(self.data_path / "unshared_stim.npy")}

        super().__init__(self.betas, self.labels)


class NSDSharedFmriDataset(FmriDatasetBase):
    """Torch Dataset for the fMRI Natural Scene Dataset."""

    def __init__(self, data_path, subject):
        # Load pre-computed beta maps.
        # The underlying folder structure is specific to NSD
        self.data_path = Path(data_path) / f"sub-{subject:02d}"
        self.betas = np.load(self.data_path / "shared_stim_brain_features.npy")
        self.labels = {"images": np.load(self.data_path / "shared_stim.npy")}

        super().__init__(self.betas, self.labels)


class Wen2017FmriDataset(FmriDatasetBase):
    """Torch Dataset for the Wen2017 dataset."""

    def __init__(self, data_path, subject):
        label_keys = ["images"]

        # Load BOLD maps directly.
        # The underlying folder structure is specific to Wen2017
        self.data_path = Path(data_path) / "preproc" / f"subject{subject}"
        self.betas = np.load(self.data_path / "bolds.npy")
        self.labels = {
            key: np.load(self.data_path / f"{key}.npy") for key in label_keys
        }

        super().__init__(self.betas, self.labels)


class Zhou2023FmriDataset(FmriDatasetBase):
    """Torch Dataset for Zhou 2023 dataset."""

    def __init__(
        self,
        data_path,
        subject,
    ):
        # get the data path
        sub = f"sub-{subject:02d}"
        self.data_path = Path(f"{data_path}_{sub}")

        # load the data (bold is in shape [VOXEL, T] so transpose to [T, VOXEL])
        # NOTE: shape is usually [97679, 1872] for EPI
        self.betas = np.load(f"{self.data_path}_bold.npy").T

        # load the images
        label_keys = ["images"]

        # load the image labels (in shape [T, X, Y, CH])
        self.labels = {
            key: np.load(f"{self.data_path}_{key}.npy") for key in label_keys
        }
        assert self.labels["images"].shape[0] == self.betas.shape[0]

        # load the events
        events = pd.read_csv(f"{self.data_path}_videos.tsv", sep="\t")
        events = events[["stim_file", "onset", "duration"]]
        assert len(events) > 0

        # replicate the elements
        rows = []
        np_pos = 0
        TR = 2.0
        err = 0.1  # allowed deviation in seconds

        # iterate through all brain-image positions
        for pos in range(0, self.betas.shape[0]):
            # compute current position in seconds
            sec_pos = pos * TR

            # find next valid row
            row = None
            if np_pos < len(events):
                row = events.iloc[np_pos]
                while sec_pos > (row["onset"] + row["duration"] + err):
                    np_pos += 1
                    if np_pos >= len(events):
                        row = None
                        break
                    row = events.iloc[np_pos]

            # check current row
            if (
                row is not None
                and row["onset"] < sec_pos + err
                and row["onset"] + row["duration"] > sec_pos - err
            ):
                rows.append([row["stim_file"]])
            else:
                rows.append([None])

        # convert to numpy
        videos = np.array(rows)
        assert (
            videos.shape[0] == self.betas.shape[0]
        ), f"Mismatch {videos.shape} to {self.betas.shape}\n{videos}"
        self.labels["videos"] = videos

        super().__init__(self.betas, self.labels)


def load_fmridataset(
    dataset_id,
    dataset_path,
    subject,
):
    """Load brain features and stimuli."""
    # Load brain features and stimuli features,
    if dataset_id == "ibc_clips_single":
        dataset = IBCClipsSingleFmriDataset(
            subject=subject,
            data_path=dataset_path,
        )
    elif dataset_id.startswith("ibc_clips"):
        search = re.search(r".*seg-([a-z]*).*", dataset_id)
        segment = search.group(1) if search else None
        dataset = IBCClipsFmriDataset(
            subject=subject,
            data_path=dataset_path,
            segment=segment,
        )
    elif dataset_id == "ibc_gbu":
        dataset = IBCGBUFmriDataset(
            subject=subject,
            data_path=dataset_path,
        )
    elif dataset_id == "ibc_raiders":
        dataset = IBCRaidersFmriDataset(
            subject=subject,
            data_path=dataset_path,
        )
<<<<<<< HEAD
    # elif dataset_id == "ibc_mk_mion":
    #     segment = re.search(r".*seg-([0-9]*).*", dataset_id).group(1)
    #     dataset = IBCMonkeyKingdomMionFmriDataset(
    #         subject=subject,
    #         data_path=dataset_path,
    #         segment=segment,
    #     )
    elif dataset_id.startswith("ibc_mk"):
        segment = re.search(r".*seg-([0-9]*).*", dataset_id).group(1)
=======
    elif dataset_id.startswith("ibc_mk_mion"):
        search = re.search(r".*seg-([0-9]*).*", dataset_id)
        segment = search.group(1) if search else None
        dataset = IBCMonkeyKingdomMionFmriDataset(
            subject=subject,
            data_path=dataset_path,
            segment=segment,
        )
    elif dataset_id.startswith("ibc_mk"):
        search = re.search(r".*seg-([0-9]*).*", dataset_id)
        segment = search.group(1) if search else None
>>>>>>> 83c972d0
        dataset = IBCMonkeyKingdomFmriDataset(
            subject=subject,
            data_path=dataset_path,
            segment=segment,
        )
    elif dataset_id.startswith("leuven_gbu"):
        search = re.search(r".*seg-([0-9]*).*", dataset_id)
        segment = search.group(1) if search else None
        dataset = LeuvenGBUFmriDataset(
            subject=subject,
            data_path=dataset_path,
            segment=segment,
        )
    elif dataset_id.startswith("leuven_mk"):
        search = re.search(r".*seg-([0-9]*).*", dataset_id)
        segment = search.group(1) if search else None
        dataset = LeuvenMonkeyKingdomFmriDataset(
            subject=subject,
            data_path=dataset_path,
            segment=segment,
        )
    elif dataset_id == "nsd":
        dataset = NSDFmriDataset(
            subject=subject,
            data_path=dataset_path,
        )
    elif dataset_id == "nsd_unshared":
        dataset = NSDUnsharedFmriDataset(
            subject=subject,
            data_path=dataset_path,
        )
    elif dataset_id == "nsd_shared":
        dataset = NSDSharedFmriDataset(
            subject=subject,
            data_path=dataset_path,
        )
    elif dataset_id.startswith("wen2017"):
        dataset = Wen2017FmriDataset(
            subject=subject,
            data_path=dataset_path,
        )
    elif dataset_id.startswith("zhou2023"):
        dataset = Zhou2023FmriDataset(
            subject=subject,
            data_path=dataset_path,
        )
    elif dataset_id == "things":
        dataset = ThingsDataset(
            data_path=dataset_path,
        )
    else:
        raise NotImplementedError()

    return dataset


def get_collate_fn(key):
    def collate_fn(key, batch):
        if key in ["captions", "videos"]:
            return np.array([np.array(d[key]) for d in batch], dtype=object)
        else:
            return torch.stack([torch.tensor(d[key]) for d in batch])

    return partial(collate_fn, key)


class TorchStandardScaler:
    def __init__(self, axis: int = 0):
        self.axis = axis

    def fit(self, x: torch.Tensor):
        self.mean = x.mean(axis=self.axis, keepdims=True)
        self.std = x.std(axis=self.axis, keepdims=True)
        return self

    def transform(self, x: torch.Tensor) -> torch.Tensor:
        return (x - self.mean) / self.std

    def fit_transform(self, x: torch.Tensor) -> torch.Tensor:
        return self.fit(x).transform(x)

    def inverse_transform(self, x: torch.Tensor) -> torch.Tensor:
        return x * self.std + self.mean


class LatentsDataModuleBase(pl.LightningDataModule):
    """PL DataModule to load brain data associated with latent stimuli data."""

    def __init__(
        self,
        train_data: FmriDatasetBase,
        valid_data: FmriDatasetBase,
        test_data: FmriDatasetBase,
        num_workers: int = 0,
        batch_size: int = 32,
        # Whether to shuffle training batches to ensure IID distribution
        shuffle_train: bool = False,
    ):
        super().__init__()
        self.train_data = train_data
        self.valid_data = valid_data
        self.test_data = test_data
        self.batch_size = batch_size
        self.num_workers = num_workers
        self.shuffle_train = shuffle_train

        self.labels = self.train_data.labels

    def prepare_data(self, normalize_betas=False, normalize_latents=False):
        """Preprocess the dataset."""

        # Fit standard scalers on training set
        self.scaler = dict()
        self.scaler["betas"] = TorchStandardScaler().fit(self.train_data.betas)
        for label in self.labels:
            self.scaler[label] = TorchStandardScaler().fit(
                self.train_data.labels[label]
            )

        # Z-score normalize inputs of every split
        for split in [self.train_data, self.valid_data, self.test_data]:
            if split.betas == [] or split.betas.shape[0] == 0:
                continue

            if normalize_betas:
                split.betas = self.scaler["betas"].transform(split.betas)
            if normalize_latents:
                for label in self.labels:
                    split.labels[label] = self.scaler[label].transform(
                        split.labels[label]
                    )

    def process_features(
        self,
        window_size: tp.Optional[int] = 1,
        lag: tp.Optional[int] = 0,
        agg: tp.Optional[str] = "mean",
        support: tp.Optional[str] = None,
        # Whether to shuffle labels, useful for control experiments
        shuffle_labels: bool = False,
    ):
        """
        See conf/bd_config.yaml for more details about parameters like
        window_size, lag, etc used to aggregate / align brain and stimuli features.
        """
        for dataset in [self.train_data, self.valid_data, self.test_data]:
            if dataset.betas == [] or dataset.betas.shape[0] == 0:
                continue

            if support == "fsaverage5":
                # Let m be the number of vertices of fsaverage_n.
                # The first m vertices of fsaverage_{n+1} correspond
                # to that of fsaverage_n.
                # Moreover, both hemispheres have the same number of vertices.
                n_voxels_fs6 = 40962
                n_voxels_fs5 = 10242
                # If current support is fsaverage6, keep only fsaverage5 vertices
                if dataset.betas.shape[1] == 2 * n_voxels_fs6:
                    dataset.betas = np.hstack(
                        [
                            dataset.betas[:, :n_voxels_fs5],
                            dataset.betas[
                                :, n_voxels_fs6 : n_voxels_fs6 + n_voxels_fs5
                            ],
                        ]
                    )
                else:
                    pass
            elif support is not None:
                raise NotImplementedError()

            # Aggregate fMRI volumes according to window_size
            if window_size is None:
                window_size = 1
            assert window_size > 0

            if agg is None:
                agg = "mean"
            assert agg in ["mean", "stack"]

            betas_view = np.lib.stride_tricks.sliding_window_view(
                dataset.betas, window_size, axis=0
            )
            if agg == "mean":
                # Converts shape (time, voxels, window_size)
                # into (time, voxels)
                dataset.betas = np.mean(betas_view, axis=-1)
            elif agg == "stack":
                # Converts shape (time, voxels, window_size)
                # into (time, voxels * window_size)
                dataset.betas = betas_view.reshape(betas_view.shape[0], -1)

            if lag is None:
                lag = 0
            assert lag >= 0
            # Shift fMRI volumes according to lag
            dataset.betas = dataset.betas[lag:]

            # Discard last images (due to lag) and
            # only select images for which we could stack enough fMRI volumes
            if lag + window_size == 1:
                # If lag + window_size is 1, then arr[:-0] won't work
                pass
            else:
                dataset.labels = {
                    k: v[: -(lag + window_size - 1)] for k, v in dataset.labels.items()
                }

            for latents_type in dataset.labels.keys():
                assert dataset.betas.shape[0] == dataset.labels[latents_type].shape[0]

            if shuffle_labels:
                generator = torch.Generator()
                generator.manual_seed(2023)
                shuffled_indices = torch.randperm(
                    dataset.betas.shape[0], generator=generator
                )

                for label_type in dataset.labels.keys():
                    dataset.labels[label_type] = dataset.labels[label_type][
                        shuffled_indices
                    ]

    def collate_fn(self, batch):
        """Apply scaling to the inputs."""
        batch = default_collate(batch)

        result = dict()
        for key in batch.keys():
            if key in self.labels:
                result[key] = self.scaler[key](batch[key])
            else:
                # metadata is not fitted
                result[key] = batch[key]
        return result

    def setup(self, stage: str):
        pass  # Done in __init__

    def train_dataloader(self, normalize_latents=False, shuffle=None):
        collate_fn = self.collate_fn if normalize_latents else None
        return DataLoader(
            self.train_data,
            batch_size=self.batch_size,
            collate_fn=collate_fn,
            num_workers=self.num_workers,
            shuffle=shuffle
            if shuffle is not None
            else (self.shuffle_train if len(self.train_data) > 0 else False),
        )

    def val_dataloader(self, normalize_latents=False):
        collate_fn = self.collate_fn if normalize_latents else None
        return DataLoader(
            self.valid_data,
            batch_size=self.batch_size,
            collate_fn=collate_fn,
            num_workers=self.num_workers,
        )

    def test_dataloader(self, normalize_latents=False):
        collate_fn = self.collate_fn if normalize_latents else None
        # batch_size = len(self.test_data)  # XXX To parametrize
        return DataLoader(
            self.test_data,
            batch_size=self.batch_size,
            collate_fn=collate_fn,
            num_workers=self.num_workers,
        )

    def predict_dataloder(self):
        return self.test_dataloader()<|MERGE_RESOLUTION|>--- conflicted
+++ resolved
@@ -592,29 +592,17 @@
             subject=subject,
             data_path=dataset_path,
         )
-<<<<<<< HEAD
-    # elif dataset_id == "ibc_mk_mion":
-    #     segment = re.search(r".*seg-([0-9]*).*", dataset_id).group(1)
+    # elif dataset_id.startswith("ibc_mk_mion"):
+    #     search = re.search(r".*seg-([0-9]*).*", dataset_id)
+    #     segment = search.group(1) if search else None
     #     dataset = IBCMonkeyKingdomMionFmriDataset(
     #         subject=subject,
     #         data_path=dataset_path,
     #         segment=segment,
     #     )
     elif dataset_id.startswith("ibc_mk"):
-        segment = re.search(r".*seg-([0-9]*).*", dataset_id).group(1)
-=======
-    elif dataset_id.startswith("ibc_mk_mion"):
         search = re.search(r".*seg-([0-9]*).*", dataset_id)
         segment = search.group(1) if search else None
-        dataset = IBCMonkeyKingdomMionFmriDataset(
-            subject=subject,
-            data_path=dataset_path,
-            segment=segment,
-        )
-    elif dataset_id.startswith("ibc_mk"):
-        search = re.search(r".*seg-([0-9]*).*", dataset_id)
-        segment = search.group(1) if search else None
->>>>>>> 83c972d0
         dataset = IBCMonkeyKingdomFmriDataset(
             subject=subject,
             data_path=dataset_path,
